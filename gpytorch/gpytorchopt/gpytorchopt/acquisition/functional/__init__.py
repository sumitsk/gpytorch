--- conflicted
+++ resolved
@@ -8,19 +8,21 @@
     upper_confidence_bound,
 )
 
-<<<<<<< HEAD
 from .batch_acquisition import (
     batch_expected_improvement,
     batch_probability_of_improvement,
     batch_upper_confidence_bound,
     batch_simple_regret,
 )
-=======
+
 __all__ = [
     expected_improvement,
     max_value_entropy_search,
     posterior_mean,
     probability_of_improvement,
     upper_confidence_bound,
-]
->>>>>>> 1eaff872
+    batch_expected_improvement,
+    batch_probability_of_improvement,
+    batch_upper_confidence_bound,
+    batch_simple_regret,
+]