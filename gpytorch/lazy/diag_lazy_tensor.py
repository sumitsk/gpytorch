from __future__ import absolute_import
from __future__ import division
from __future__ import print_function
from __future__ import unicode_literals

import torch
from .lazy_tensor import LazyTensor


class DiagLazyTensor(LazyTensor):
    def __init__(self, diag, exact_root_decomposition=False):
        """
        Diagonal lazy tensor

        Args:
            - diag (tensor) (batch) diagonal of matrix
            - exact_root_decomposition (bool, default False) return an exact root decomposition.
                Set to True only if the represented diagonal is relatively small.
        """
        super(DiagLazyTensor, self).__init__(diag)
        self._diag = diag
        self.exact_root_decomposition = exact_root_decomposition

    def _matmul(self, rhs):
        if rhs.ndimension() == 1 and self.ndimension() == 2:
            return self._diag * rhs
        else:
            res = self._diag.unsqueeze(-1).expand_as(rhs) * rhs
            return res

    def _t_matmul(self, rhs):
        # Matrix is symmetric
        return self._matmul(rhs)

    def _quad_form_derivative(self, left_vecs, right_vecs):
        res = left_vecs * right_vecs
        if res.ndimension() > self._diag.ndimension():
            res = res.sum(-1)
        return (res,)

    def _size(self):
        if self._diag.ndimension() == 2:
            return self._diag.size(0), self._diag.size(-1), self._diag.size(-1)
        else:
            return self._diag.size(-1), self._diag.size(-1)

    def _transpose_nonbatch(self):
        return self

    def _batch_get_indices(self, batch_indices, left_indices, right_indices):
        equal_indices = left_indices.eq(right_indices).type_as(self._diag)
        return self._diag[batch_indices, left_indices] * equal_indices

    def _get_indices(self, left_indices, right_indices):
        equal_indices = left_indices.eq(right_indices).type_as(self._diag)
        return self._diag[left_indices] * equal_indices

    def add_diag(self, added_diag):
        return DiagLazyTensor(self._diag + added_diag.expand_as(self._diag))

    def __add__(self, other):
        from .added_diag_lazy_tensor import AddedDiagLazyTensor
        if isinstance(other, DiagLazyTensor):
            return DiagLazyTensor(self._diag + other._diag)
        else:
            return AddedDiagLazyTensor(other, self)

    def diag(self):
        return self._diag

    def evaluate(self):
        if self.ndimension() == 2:
            return self._diag.diag()
        else:
            return super(DiagLazyTensor, self).evaluate()

    def sum_batch(self, sum_batch_size=None):
        if sum_batch_size is None:
            diag = self._diag.view(-1, self._diag.size(-1))
        else:
            diag = self._diag.view(-1, sum_batch_size, self._diag.size(-1))

        return self.__class__(diag.sum(-2))

<<<<<<< HEAD
    def exp(self):
        return DiagLazyTensor(self._diag.exp())

    def sqrt(self):
        return DiagLazyTensor(self._diag.sqrt())
=======
    def inv_matmul(self, tensor):
        is_vec = False
        if (self.dim() == 2 and tensor.dim() == 1):
            tensor = tensor.unsqueeze(-1)
            is_vec = True

            if self.shape[-1] != tensor.numel():
                raise RuntimeError(
                    "LazyTensor (size={}) cannot be multiplied with right-hand-side Tensor (size={}).".format(
                        self.shape, tensor.shape
                    )
                )
        elif self.dim() != tensor.dim():
            raise RuntimeError(
                "LazyTensor (size={}) and right-hand-side Tensor (size={}) should have the same number "
                "of dimensions.".format(self.shape, tensor.shape)
            )
        elif self.batch_shape != tensor.shape[:-2] or self.shape[-1] != tensor.shape[-2]:
            raise RuntimeError(
                "LazyTensor (size={}) cannot be multiplied with right-hand-side Tensor (size={}).".format(
                    self.shape, tensor.shape
                )
            )

        res = tensor.div(self._diag.unsqueeze(-1))
        if is_vec:
            res = res.squeeze(-1)
        return res

    def inv_quad_log_det(self, inv_quad_rhs=None, log_det=False, reduce_inv_quad=True):
        if inv_quad_rhs is not None:
            if (self.dim() == 2 and inv_quad_rhs.dim() == 1):
                inv_quad_rhs = inv_quad_rhs.unsqueeze(-1)
                if self.shape[-1] != inv_quad_rhs.numel():
                    raise RuntimeError(
                        "LazyTensor (size={}) cannot be multiplied with right-hand-side Tensor (size={}).".format(
                            self.shape, inv_quad_rhs.shape
                        )
                    )
            elif self.dim() != inv_quad_rhs.dim():
                raise RuntimeError(
                    "LazyTensor (size={}) and right-hand-side Tensor (size={}) should have the same number "
                    "of dimensions.".format(self.shape, inv_quad_rhs.shape)
                )
            elif self.batch_shape != inv_quad_rhs.shape[:-2] or self.shape[-1] != inv_quad_rhs.shape[-2]:
                raise RuntimeError(
                    "LazyTensor (size={}) cannot be multiplied with right-hand-side Tensor (size={}).".format(
                        self.shape, inv_quad_rhs.shape
                    )
                )

        inv_quad_term = None
        if inv_quad_rhs is None:
            inv_quad_term = torch.tensor([], dtype=self.dtype, device=self.device)
        else:
            inv_quad_term = inv_quad_rhs.div(self._diag.unsqueeze(-1)).mul(inv_quad_rhs).sum(-2)
            if reduce_inv_quad:
                inv_quad_term = inv_quad_term.sum(-1)

        log_det_term = None
        if log_det:
            log_det_term = self._diag.log().sum(-1)
        else:
            log_det_term = torch.tensor([], dtype=self.dtype, device=self.device)

        return inv_quad_term, log_det_term

    def root_decomposition(self):
        if self.exact_root_decomposition:
            return self.__class__(self._diag.sqrt()).evaluate()
        else:
            return super(DiagLazyTensor, self).root_decomposition()

    def root_inv_decomposition(self, initial_vectors=None, test_vectors=None):
        if self.exact_root_decomposition:
            return self.__class__(self._diag.sqrt().reciprocal()).evaluate()
        else:
            return super(DiagLazyTensor, self).root_decomposition()
>>>>>>> 9829ed9b

    def zero_mean_mvn_samples(self, num_samples):
        if self.ndimension() == 3:
            base_samples = torch.randn(
                num_samples, self._diag.size(0), self._diag.size(1), dtype=self.dtype, device=self.device
            )
        else:
            base_samples = torch.randn(num_samples, self._diag.size(0), dtype=self.dtype, device=self.device)
        samples = self._diag.unsqueeze(0).sqrt() * base_samples
        return samples<|MERGE_RESOLUTION|>--- conflicted
+++ resolved
@@ -82,13 +82,12 @@
 
         return self.__class__(diag.sum(-2))
 
-<<<<<<< HEAD
     def exp(self):
         return DiagLazyTensor(self._diag.exp())
 
     def sqrt(self):
         return DiagLazyTensor(self._diag.sqrt())
-=======
+
     def inv_matmul(self, tensor):
         is_vec = False
         if (self.dim() == 2 and tensor.dim() == 1):
@@ -167,7 +166,6 @@
             return self.__class__(self._diag.sqrt().reciprocal()).evaluate()
         else:
             return super(DiagLazyTensor, self).root_decomposition()
->>>>>>> 9829ed9b
 
     def zero_mean_mvn_samples(self, num_samples):
         if self.ndimension() == 3:
